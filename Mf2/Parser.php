--- conflicted
+++ resolved
@@ -615,13 +615,9 @@
 			$uValue = $u->getAttribute('href');
 		} elseif (in_array($u->tagName, array('img', 'audio', 'video', 'source')) and $u->hasAttribute('src')) {
 			$uValue = $u->getAttribute('src');
-<<<<<<< HEAD
 		} elseif ($u->tagName == 'video' and !$u->hasAttribute('src') and $u->hasAttribute('poster')) {
 			$uValue = $u->getAttribute('poster');
-		} elseif ($u->tagName == 'object' and $u->getAttribute('data') !== null) {
-=======
 		} elseif ($u->tagName == 'object' and $u->hasAttribute('data')) {
->>>>>>> 26e4ed43
 			$uValue = $u->getAttribute('data');
 		}
 
